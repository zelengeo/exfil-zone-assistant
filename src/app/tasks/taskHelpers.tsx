--- conflicted
+++ resolved
@@ -9,14 +9,11 @@
     Lock, MapPin,
     Package,
     Plane,
-<<<<<<< HEAD
-    Search, Sparkle,
-    Target, Undo2
-=======
     Search,
     Target,
-    XCircle
->>>>>>> 08d2e9c8
+    XCircle,
+    Sparkle,
+    Undo2
 } from "lucide-react";
 import {corps, getTasksByMerchant, tasksData} from "@/data/tasks";
 import React from "react";
